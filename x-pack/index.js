--- conflicted
+++ resolved
@@ -30,13 +30,10 @@
 import { canvas } from './plugins/canvas';
 import { infra } from './plugins/infra';
 import { rollup } from './plugins/rollup';
-<<<<<<< HEAD
 import { secops } from './plugins/secops';
-=======
 import { remoteClusters } from './plugins/remote_clusters';
 import { crossClusterReplication } from './plugins/cross_cluster_replication';
 import { upgradeAssistant } from './plugins/upgrade_assistant';
->>>>>>> 7f3e632b
 
 module.exports = function (kibana) {
   return [
@@ -66,12 +63,9 @@
     kueryAutocomplete(kibana),
     infra(kibana),
     rollup(kibana),
-<<<<<<< HEAD
     secops(kibana),
-=======
     remoteClusters(kibana),
     crossClusterReplication(kibana),
     upgradeAssistant(kibana),
->>>>>>> 7f3e632b
   ];
 };