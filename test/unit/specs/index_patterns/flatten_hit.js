define(function (require) {
<<<<<<< HEAD
  var flattenHit = require('components/index_patterns/_flatten_hit');

=======
>>>>>>> 424309cd
  describe('IndexPattern#flattenHit()', function () {

    var _ = require('lodash');

    var flattenHit;
    var indexPattern;
    var config;
    var hit;
    var flat;

    beforeEach(module('kibana'));
    beforeEach(inject(function (Private, $injector) {
      flattenHit = Private(require('components/index_patterns/_flatten_hit')).uncached;
      config = $injector.get('config');

      indexPattern = {
        fields: {
          byName: {
            'message': { type: 'string' },
            'geo.coordinates': { type: 'geo_point' },
            'geo.dest': { type: 'string' },
            'geo.src': { type: 'string' },
            'bytes': { type: 'number' },
            '@timestamp': { type: 'date' },
            'team': { type: 'nested' },
            'team.name': { type: 'string' },
            'team.role': { type: 'string' },
            'user': { type: 'conflict' },
            'user.name': { type: 'string' },
            'user.id': { type: 'conflict' },
            'delta': { type: 'number', scripted: true }
          }
        }
      };

      hit = {
        _source: {
          message: 'Hello World',
          geo: {
            coordinates: { lat: 33.4500, lon: 112.0667 },
            dest: 'US',
            src: 'IN'
          },
          bytes: 10039103,
          '@timestamp': (new Date()).toString(),
          tags: [{ text: 'foo' }, { text: 'bar' }],
          groups: ['loners'],
          noMapping: true,
          team: [
            { name: 'foo', role: 'leader' },
            { name: 'bar', role: 'follower' },
            { name: 'baz', role: 'party boy' },
          ],
          user: { name: 'smith', id: 123 }
        },
<<<<<<< HEAD
        bytes: 10039103,
        '@timestamp': (new Date()).toString(),
        tags: [{ text: 'foo' }, { text: 'bar' }],
        groups: ['loners'],
        noMapping: true,
        team: [
          { name: 'foo', role: 'leader' },
          { name: 'bar', role: 'follower' },
          { name: 'baz', role: 'party boy' },
        ],
        user: { name: 'smith', id: 123 }
      },
      fields: {
        delta: [42],
        random: [0.12345]
      }
    };

    var flat = flattenHit(indexPattern)(hit);
=======
        fields: {
          delta: [42],
          random: [0.12345]
        }
      };

      flat = flattenHit(indexPattern, hit);
    }));
>>>>>>> 424309cd

    it('flattens keys as far down as the mapping goes', function () {
      expect(flat).to.have.property('geo.coordinates', hit._source.geo.coordinates);
      expect(flat).to.not.have.property('geo.coordinates.lat');
      expect(flat).to.not.have.property('geo.coordinates.lon');
      expect(flat).to.have.property('geo.dest', 'US');
      expect(flat).to.have.property('geo.src', 'IN');
      expect(flat).to.have.property('@timestamp', hit._source['@timestamp']);
      expect(flat).to.have.property('message', 'Hello World');
      expect(flat).to.have.property('bytes', 10039103);
    });

    it('flattens keys not in the mapping', function () {
      expect(flat).to.have.property('noMapping', true);
      expect(flat).to.have.property('groups');
      expect(flat.groups).to.eql(['loners']);
    });

    it('flattens conflicting types in the mapping', function () {
      expect(flat).to.not.have.property('user');
      expect(flat).to.have.property('user.name', hit._source.user.name);
      expect(flat).to.have.property('user.id', hit._source.user.id);
    });

    it('preserves objects in arrays', function () {
      expect(flat).to.have.property('tags', hit._source.tags);
    });

    it('does not enter into nested fields', function () {
      expect(flat).to.have.property('team', hit._source.team);
      expect(flat).to.not.have.property('team.name');
      expect(flat).to.not.have.property('team.role');
      expect(flat).to.not.have.property('team[0]');
      expect(flat).to.not.have.property('team.0');
    });

    it('unwraps script fields', function () {
      expect(flat).to.have.property('delta', 42);
    });

    it('assumes that all fields are "computed fields"', function () {
      expect(flat).to.have.property('random', 0.12345);
    });

    it('ignores fields that start with an _ and are not in the metaFields', function () {
      config.set('metaFields', ['_metaKey']);
      hit.fields._notMetaKey = [100];
      flat = flattenHit(indexPattern, hit);
      expect(flat).to.not.have.property('_notMetaKey');
    });

    it('includes underscore-prefixed keys that are in the metaFields', function () {
      config.set('metaFields', ['_metaKey']);
      hit.fields._metaKey = [100];
      flat = flattenHit(indexPattern, hit);
      expect(flat).to.have.property('_metaKey', 100);
    });

    it('adapts to changes in the metaFields', function () {
      hit.fields._metaKey = [100];

      config.set('metaFields', ['_metaKey']);
      flat = flattenHit(indexPattern, hit);
      expect(flat).to.have.property('_metaKey', 100);

      config.set('metaFields', []);
      flat = flattenHit(indexPattern, hit);
      expect(flat).to.not.have.property('_metaKey');
    });

    it('handles fields that are not arrays, like _timestamp', function () {
      hit.fields._metaKey = 20000;
      config.set('metaFields', ['_metaKey']);
      flat = flattenHit(indexPattern, hit);
      expect(flat).to.have.property('_metaKey', 20000);
    });
  });
});<|MERGE_RESOLUTION|>--- conflicted
+++ resolved
@@ -1,25 +1,16 @@
 define(function (require) {
-<<<<<<< HEAD
-  var flattenHit = require('components/index_patterns/_flatten_hit');
-
-=======
->>>>>>> 424309cd
   describe('IndexPattern#flattenHit()', function () {
 
     var _ = require('lodash');
 
     var flattenHit;
-    var indexPattern;
     var config;
     var hit;
     var flat;
 
     beforeEach(module('kibana'));
     beforeEach(inject(function (Private, $injector) {
-      flattenHit = Private(require('components/index_patterns/_flatten_hit')).uncached;
-      config = $injector.get('config');
-
-      indexPattern = {
+      var indexPattern = {
         fields: {
           byName: {
             'message': { type: 'string' },
@@ -38,6 +29,9 @@
           }
         }
       };
+
+      flattenHit = Private(require('components/index_patterns/_flatten_hit'))(indexPattern).uncached;
+      config = $injector.get('config');
 
       hit = {
         _source: {
@@ -59,36 +53,14 @@
           ],
           user: { name: 'smith', id: 123 }
         },
-<<<<<<< HEAD
-        bytes: 10039103,
-        '@timestamp': (new Date()).toString(),
-        tags: [{ text: 'foo' }, { text: 'bar' }],
-        groups: ['loners'],
-        noMapping: true,
-        team: [
-          { name: 'foo', role: 'leader' },
-          { name: 'bar', role: 'follower' },
-          { name: 'baz', role: 'party boy' },
-        ],
-        user: { name: 'smith', id: 123 }
-      },
-      fields: {
-        delta: [42],
-        random: [0.12345]
-      }
-    };
-
-    var flat = flattenHit(indexPattern)(hit);
-=======
         fields: {
           delta: [42],
           random: [0.12345]
         }
       };
 
-      flat = flattenHit(indexPattern, hit);
+      flat = flattenHit(hit);
     }));
->>>>>>> 424309cd
 
     it('flattens keys as far down as the mapping goes', function () {
       expect(flat).to.have.property('geo.coordinates', hit._source.geo.coordinates);
@@ -136,14 +108,14 @@
     it('ignores fields that start with an _ and are not in the metaFields', function () {
       config.set('metaFields', ['_metaKey']);
       hit.fields._notMetaKey = [100];
-      flat = flattenHit(indexPattern, hit);
+      flat = flattenHit(hit);
       expect(flat).to.not.have.property('_notMetaKey');
     });
 
     it('includes underscore-prefixed keys that are in the metaFields', function () {
       config.set('metaFields', ['_metaKey']);
       hit.fields._metaKey = [100];
-      flat = flattenHit(indexPattern, hit);
+      flat = flattenHit(hit);
       expect(flat).to.have.property('_metaKey', 100);
     });
 
@@ -151,18 +123,18 @@
       hit.fields._metaKey = [100];
 
       config.set('metaFields', ['_metaKey']);
-      flat = flattenHit(indexPattern, hit);
+      flat = flattenHit(hit);
       expect(flat).to.have.property('_metaKey', 100);
 
       config.set('metaFields', []);
-      flat = flattenHit(indexPattern, hit);
+      flat = flattenHit(hit);
       expect(flat).to.not.have.property('_metaKey');
     });
 
     it('handles fields that are not arrays, like _timestamp', function () {
       hit.fields._metaKey = 20000;
       config.set('metaFields', ['_metaKey']);
-      flat = flattenHit(indexPattern, hit);
+      flat = flattenHit(hit);
       expect(flat).to.have.property('_metaKey', 20000);
     });
   });
