<!DOCTYPE html>
<html>
  <head>
    <title>Kibana4 Tests</title>
    <link rel="stylesheet" href="/node_modules/mocha/mocha.css" />
    <script src="/node_modules/expect.js/expect.js"></script>
    <script src="/node_modules/mocha/mocha.js"></script>
    <script src="/src/bower_components/requirejs/require.js"></script>
    <script src="/src/kibana/require.config.js"></script>
    <script>(function () {
      var COVERAGE = !!(/coverage/i.test(window.location.search));

      mocha.setup({
        ui: 'bdd',
        reporter: 'html'
      });

      require.config({
        baseUrl: '/src/kibana',
        paths: {
          test_utils: '../../test/utils',
          fixtures: '../../test/unit/fixtures',
          specs: '../../test/unit/specs',
          sinon: '../../test/utils/sinon',
          bluebird: '../bower_components/bluebird/js/browser/bluebird',
          angular: '../bower_components/angular-mocks/angular-mocks',
          angular_src: '../bower_components/angular/angular'
        },
        shim: {
          angular: {
            deps: [
              'jquery',
              'angular_src'
            ],
            exports: 'angular'
          },
          'sinon/sinon': {
            deps: [
              'sinon/sinon-timers-1.8.2'
            ],
            exports: 'sinon'
          }
        },
        waitSeconds: 6000,
        // mark all requested files with instrument query param
        urlArgs: COVERAGE ? 'instrument=true' : void 0
      });

      function setupCoverage(done) {
        document.title = document.title.replace('Tests', 'Coverage');
        require([
          'test_utils/istanbul_reporter/reporter'
        ], function (IstanbulReporter) {
          mocha.reporter(IstanbulReporter);
          done();
        });
      }

      function runTests() {
        require([
          'kibana',
          'sinon/sinon',
          'specs/apps/discover/hit_sort_fn',
          'specs/directives/timepicker',
          'specs/directives/truncate',
          'specs/directives/typeahead',
          'specs/directives/css_truncate',
          'specs/directives/spinner',
          'specs/filters/field_type',
          'specs/filters/uriescape',
          'specs/filters/moment',
          'specs/filters/short_dots',
          'specs/filters/start_from',
          'specs/services/storage',
          'specs/services/persisted_log',
          'specs/utils/datemath',
          'specs/utils/interval',
          'specs/utils/versionmath',
          'specs/utils/routes/index',
          'specs/courier/search_source/_get_normalized_sort',
          'specs/factories/base_object',
          'specs/state_management/state',
          'specs/utils/diff_object',
          'specs/factories/events',
          'specs/vislib/color',
          'specs/vislib/zero_injection',
          'specs/vislib/labels',
          'specs/vislib/d3functions',
<<<<<<< HEAD
          'specs/vislib/data',
          'specs/vislib/xAxis',
=======
          'specs/vislib/xAxis',
          'specs/vislib/yAxis',
          'specs/vislib/axisTitle',
          'specs/vislib/chartTitle',
>>>>>>> 789707da
          'specs/utils/diff_time_picker_vals',
          'specs/factories/events',
          'specs/index_patterns/_flatten_search_response',
          'specs/utils/registry/index',
          'specs/directives/filter_bar'
        ], function (kibana, sinon) {
          kibana.load(function () {
            var xhr = sinon.useFakeXMLHttpRequest();

            window.mochaRunner = mocha.run().on('end', function () {
              window.mochaResults = this.stats;
              xhr.restore();
            });
          });
        });
      }

      if (COVERAGE) {
        setupCoverage(runTests);
      } else {
        runTests();
      }

    })();</script>
  </head>
  <body><div id="mocha"></div></body>
</html><|MERGE_RESOLUTION|>--- conflicted
+++ resolved
@@ -86,15 +86,10 @@
           'specs/vislib/zero_injection',
           'specs/vislib/labels',
           'specs/vislib/d3functions',
-<<<<<<< HEAD
-          'specs/vislib/data',
-          'specs/vislib/xAxis',
-=======
           'specs/vislib/xAxis',
           'specs/vislib/yAxis',
           'specs/vislib/axisTitle',
           'specs/vislib/chartTitle',
->>>>>>> 789707da
           'specs/utils/diff_time_picker_vals',
           'specs/factories/events',
           'specs/index_patterns/_flatten_search_response',
