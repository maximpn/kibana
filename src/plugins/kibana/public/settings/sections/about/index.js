import _ from 'lodash';
<<<<<<< HEAD
import uiRoutes from 'ui/routes';
import uiModules from 'ui/modules';
import indexTemplate from 'plugins/kibana/settings/sections/about/index.html';

uiRoutes
.when('/settings/about', {
  template: indexTemplate
});
=======
import registry from 'ui/registry/settings_sections';

define(function (require) {
  require('ui/routes')
  .when('/settings/about', {
    template: require('plugins/kibana/settings/sections/about/index.html')
  });
>>>>>>> efeeacb0

uiModules.get('apps/settings')
.controller('settingsAbout', function ($scope, kbnVersion, buildNum, buildSha) {
  $scope.kbnVersion = kbnVersion;
  $scope.buildNum = buildNum;
  $scope.buildSha = buildSha;
});

<<<<<<< HEAD
export default {
  order: Infinity,
  name: 'about',
  display: 'About',
  url: '#/settings/about'
};
=======
  registry.register(_.constant({
    order: 1001,
    name: 'about',
    display: 'About',
    url: '#/settings/about'
  }));
});
>>>>>>> efeeacb0
<|MERGE_RESOLUTION|>--- conflicted
+++ resolved
@@ -1,5 +1,5 @@
 import _ from 'lodash';
-<<<<<<< HEAD
+import registry from 'ui/registry/settings_sections';
 import uiRoutes from 'ui/routes';
 import uiModules from 'ui/modules';
 import indexTemplate from 'plugins/kibana/settings/sections/about/index.html';
@@ -8,15 +8,6 @@
 .when('/settings/about', {
   template: indexTemplate
 });
-=======
-import registry from 'ui/registry/settings_sections';
-
-define(function (require) {
-  require('ui/routes')
-  .when('/settings/about', {
-    template: require('plugins/kibana/settings/sections/about/index.html')
-  });
->>>>>>> efeeacb0
 
 uiModules.get('apps/settings')
 .controller('settingsAbout', function ($scope, kbnVersion, buildNum, buildSha) {
@@ -25,19 +16,9 @@
   $scope.buildSha = buildSha;
 });
 
-<<<<<<< HEAD
-export default {
-  order: Infinity,
+registry.register(_.constant({
+  order: 1001,
   name: 'about',
   display: 'About',
   url: '#/settings/about'
-};
-=======
-  registry.register(_.constant({
-    order: 1001,
-    name: 'about',
-    display: 'About',
-    url: '#/settings/about'
-  }));
-});
->>>>>>> efeeacb0
+}));