// generic mixins
@import (reference) "./mixins";
@import (reference) "./variables";
@import (reference) "~bootstrap/less/bootstrap";

html,
body {
  .flex-parent();
  height: 100%;
  margin: 0;
}

label > small {
  font-weight: normal;
}

button {
  // buttons have a stupid 1990's default look which should be disabled
  .btn();
}

.small {
  font-size: 0.9em !important;
}
.smaller {
  font-size: 0.8em !important;
}
.smallest {
  font-size: 0.7em !important;
}

// Colors available for font awesome icons, these might not look good with normal text
.text-color-primary {
  color: @brand-primary;
}

.text-color-info {
  color: @brand-info;
}

.text-color-success {
  color: @brand-success;
}

.text-color-warning {
  color: @brand-warning;
}

.text-color-danger {
  color: @brand-danger;
}

.text-monospace {
  font-family: @font-family-monospace;
}

code {
  word-break: break-all;
  word-wrap: break-word;
}

ul.navbar-inline li {
  display: inline;
}

.tooltip {
  font-size: 8pt;
  font-weight: normal;
  opacity: 90%;

  &-inner {
    word-break: normal;
    word-wrap: break-word;
    white-space: normal;
  }
}

.content {
  .real-flex-parent(@flow: row nowrap);
  width: 100%;
  height: 100%;
  overflow: hidden;

  > nav {
    z-index: 1;

    .navbar-right {
      margin-right: 0 !important;
    }
  }
}

.application {
  .flex-parent(@shrink: 0);
  position: relative;
  z-index: 0;
  background-color: @white;
}

.top-fixed {
  position: fixed;
  bottom: 0px;
}

.checkbox label {
  display: flex;
  align-items: center;
  padding-left: 0;

  input[type="checkbox"] {
    float: none;
    margin: 0 4px;
    position: static;
  }
}

notifications {
  z-index: 1;
}

//== Subnav
//
// Use for adding a subnav to your app
.navbar {
  margin-bottom: 0px!important;
}

a {
  // overriden by next rule for a tags that actually have an href
  cursor: default;
}

[ng-click], [clip-copy], [href], [confirm-click] {
  cursor: pointer;
}

.app-container {
  > * {
    position: relative;
    z-index: 0;
  }

  .kibana-nav-options {
    padding-bottom: 0;
    padding-right: 0px;

    .kibana-nav-actions {
      margin-left: auto;
<<<<<<< HEAD
      padding-right: 0;
=======
      line-height: 20px;
>>>>>>> 9a80ee52

      .button-group > :last-child {
        border-radius: 0;
      }
    }
    .kibana-nav-info {
      line-height: 30px;
      padding: 0 10px;
      &-title {
        font-weight: bold;
        margin-right: 10px;
      }
    }
  }

  > config {
    z-index: 1;
  }
  > navbar { padding-bottom: 4px; }
  > kbn-top-nav { z-index: 3; }

  > nav,
  > navbar {
    z-index: 2 !important;
  }
}

//== Nav tweaks
.nav-condensed > li > a {
  padding-top: 2px;
  padding-bottom: 2px;
}

.navbar > .container-fluid {
  > .navbar-nav,
  > .navbar-form {
    &:not(.pull-right):first-child {
      // This is how .navbar-brand accomplishes it's solid placement
      margin-left: -15px;
      margin-top: 4px;
    }
  }
}

.navbtn {
  .button-variant(@navbar-default-color; @navbar-default-bg; @navbar-default-border);
}

.navbtn-inverse {
  .button-variant(@navbar-default-color; @navbar-default-bg; @navbar-default-border);
}

// right section of the main nav base
.navbar-static-top .navbar-right {
  font-size: @font-size-small;

  .loading-spinner {
    color: @navbar-inverse-brand-hover-color;
    vertical-align: middle;
  }
}

.navbar-timepicker {
  > li > a {
    padding-left: 7px !important;
    padding-right: 7px !important;
  }

  &-time-desc > .fa-clock-o {
    padding-right: 5px;
  }

  .fa {
    font-size: 16px;
    vertical-align: middle;
  }

  button {
    background-color: transparent;
    border-radius: 0;
  }
}

kbn-info i {
  cursor: help;
}

.kbn-timepicker .btn-default {
  background: transparent;
  color: @text-color;
  border: 0px;
  box-shadow: none;
  text-shadow: none;
}

.kbn-timepicker .btn-info {
  .button-variant(@btn-info-color; @btn-info-bg; @btn-info-border);
  .text-info { color: @btn-info-color; }
  text-shadow: none;
}

.kbn-timepicker .refresh-interval {
  padding: 0.2em 0.4em;
  border-radius: @border-radius-small;
}

.kbn-timepicker .refresh-interval-active {
  background-color: @btn-info-bg;
  color: @btn-info-color;
}

//== Table

kbn-table, .kbn-table {
  font-size: @font-size-small;

  th {
    white-space: nowrap;
    padding-right: 10px;

    .table-header-move, .table-header-sortchange {
      visibility: hidden;
    }

    .fa {
      font-size: 1.1em;
    }

  }

  th:hover {
    .table-header-move, .table-header-sortchange {
      visibility: visible;
    }
  }

}

//== Generic Table
table {
  td .fa {
    // font-awesome's override of the line-height usually doesn't
    // cauase problems, but in the table it pushes the icon to the
    // top of the row
    line-height: @line-height-base;
  }
}

//== breadCrumbsTemplate
bread-crumbs {
  ul {
    margin: 0;
    padding: 8px 10px;
    list-style-type: none;
    text-transform: capitalize;

    >li {
      display: inline;
      >span {
        color: @kibanaGray2;
      }
      >span:hover {
        color: @kibanaGray1;
      }
    }

    >li:last-child {
      >span {
        color: @kibanaGray1;
      }
    }
  }
}

//== SavedObjectFinder
saved-object-finder,
paginated-selectable-list {
  .row {
    background-color: @kibanaGray6;
    padding: 10px;
    display: flex;
    flex-direction: row;
  }

  .finder-hit-count,
  .finder-manage-object {
    min-width: 80px;
    padding: 5px;
    text-align: center;
  }

  .finder-hit-count {
    flex: 1;

    span {
      color: @kibanaGray3;
    }
  }

  .finder-manage-object {
    flex: 3;
    text-align: left;
    text-transform: capitalize;
  }

  .form-group {
    margin-bottom: 0;
    float: left;
    flex: 8;

    input {
      border: none;
      padding: 5px 0px;
      border-radius: @border-radius-base;
    }

    span {
      padding: 5px 0px;
      background-color: @white;
      border: none;

      i {
        color: @kibanaGray3;
        width: 15px;
      }
    }
  }

  ul.li-striped {
    li {
      border: none;
    }

    li:nth-child(odd) {
      background-color: @kibanaGray6;
    }

    li:nth-child(even) {
      background-color: @white;
    }

    .paginate-heading {
      font-weight: normal;
      color: @kibanaGray1;
    }

    .list-group-item {
      padding: 8px 15px;

      ul {
        padding: 0;
        display: flex;
        flex-direction: row;

        .finder-type {
          margin-right: 10px;
        }
      }

      a {
        i {
          color: @saved-object-finder-icon-color !important;
          margin-right: 10px;
        }

        display: block;
        color: @saved-object-finder-link-color !important;
      }

      &:first-child {
        .border-top-radius(0) !important;
      }

      &.list-group-no-results p {
        margin-bottom: 0 !important;
      }
    }
  }

  div.finder-form {
    position: relative;

    &-options {
      .flex-parent();
      flex-direction: row;
      justify-content: flex-end;
    }
  }

  .finder-options {
    max-height: 300px;
    overflow: auto;
    padding: 0;
    .border-top-radius(0);

    // replace the padding that was originally on the outer well
    > * {
      padding: @padding-base-vertical @padding-base-horizontal;
      margin: 0;
    }

    // enable bigger backgrounds for "active" elements
    > li {
      margin-top: -ceil(@padding-base-vertical / 2);

      &:first-child {
        margin: 0;
      }
      &.active {
        background-color: @component-active-bg;
        color: @component-active-color;
        a {
          color: @component-active-color;
        }
      }
    }
  }

  paginate {
    paginate-controls {
      margin: 20px;
    }
  }
}

// when rendered within a config dropdown, don't use a bottom margin
.config saved-object-finder .finder-options {
  margin-bottom: 0;
  background: @config-saved-object-finder-options-bg;
}

//== Generic Media List
.media-object {
  // image in result list
  width: 65px;
  height: 65px;
}


//== inputDatetime
.input-datetime-format {
  font-size: @font-size-small;
  color: @text-muted;
  padding: @padding-base-vertical @padding-base-horizontal;
}

//== clicking disabled buttons should not cause the whole page to get selected
button[disabled] {
  user-select: none;
}

//== override the disabled cursor that doesn't work everywhere
.form-control{
  &[disabled],
  &[readonly],
  fieldset[disabled] & {
    cursor: default;
    opacity: .8;
  }
}

.fatal-body {
  white-space: pre-wrap;
}

.ng-dirty, .ng-touched {
  input.ng-invalid&,
  textarea.ng-invalid&,
  select.ng-invalid& {
    border-color: @state-danger-bg !important;
  }
}

input[type="radio"],
input[type="checkbox"],
.radio,
.radio-inline,
.checkbox,
.checkbox-inline {
  &[disabled],
  fieldset[disabled] & {
    cursor: default;
    opacity: .8;
  }
}

textarea {
  resize: vertical;
}

.field-collapse-toggle {
  color: @field-collapse-toggle-color;
  margin-left: 10px !important;
}

style-compile {
  display: none;
}

.tooltip-inner {
  white-space: pre-wrap !important;
}

@import '../filter_bar/filter_bar.less';


.cell-hover {
  background-color: @table-cell-hover-bg;
  &-show {
    // so that the cell doesn't change size on hover
    visibility: hidden;
  }
}
.cell-hover:hover {
  background-color: @table-cell-hover-hover-bg;
  cursor: cell;

  .cell-hover-show {
    visibility: visible;
  }
}

mark, .mark {
  background-color: @mark-bg;
}

fieldset {
  margin: @form-group-margin-bottom;
  padding: @form-group-margin-bottom;
  border: 1px solid @input-border;
  border-radius: @input-border-radius;
}

[fixed-scroll] {
  overflow-x: auto;
  padding-bottom: 0px;

  + .fixed-scroll-scroller {
    position: fixed;
    bottom: 0px;
    overflow-x: auto;
    overflow-y: hidden;
  }
}

.list-group {
  .list-group-item {
    &.active,
    &.active:hover,
    &.active:focus {
      background-color: @list-group-menu-item-active-bg;
      cursor: default;
    }
  }
}<|MERGE_RESOLUTION|>--- conflicted
+++ resolved
@@ -146,11 +146,8 @@
 
     .kibana-nav-actions {
       margin-left: auto;
-<<<<<<< HEAD
       padding-right: 0;
-=======
       line-height: 20px;
->>>>>>> 9a80ee52
 
       .button-group > :last-child {
         border-radius: 0;
