--- conflicted
+++ resolved
@@ -20,28 +20,15 @@
             indexList = indexList.toIndexList(timeBounds.min, timeBounds.max);
           }
 
-<<<<<<< HEAD
-            return JSON.stringify({
-              index: indexList,
-              type: reqParams.type,
-              search_type: reqParams.search_type,
-              ignore_unavailable: true
-            })
-            + '\n'
-            + JSON.stringify(reqParams.body || {});
-
-          }).join('\n') + '\n';
-        });
-=======
           return JSON.stringify({
             index: indexList,
             type: fetchParams.type,
+            search_type: fetchParams.search_type,
             ignore_unavailable: true
           })
           + '\n'
           + JSON.stringify(fetchParams.body || {});
         }).join('\n') + '\n';
->>>>>>> a5612773
       },
 
       /**
